--- conflicted
+++ resolved
@@ -24,11 +24,7 @@
         # version must be string, otherwise it will be converted to float
         # and the trailing zero will be removed. 1.20 -> 1.2
         go-version: [ "1.22", "1.23" ]
-<<<<<<< HEAD
-        postgres-version: [ 17, 16, 15, 14, 13, 12, 11 ]
-=======
-        postgres-version: [ 16, 15, 14, 13, 12 ]
->>>>>>> 72837ba6
+        postgres-version: [ 17, 16, 15, 14, 13, 12 ]
     # Ensure that all combinations of Go and Postgres versions will run
     continue-on-error: true
 
